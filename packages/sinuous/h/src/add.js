import { api } from './api.js';

/** @type {[]} Instead of `any[]` */
const EMPTY_ARR = [];

/** @type {(value: *) => Text | Node | DocumentFragment} */
const castNode = (value) => {
  // TODO: Number hotpath? In api.h it's converted to a string via `'' + value`
  if (typeof value === 'string') {
    return document.createTextNode(value);
  }
  // Note that a DocumentFragment is an instance of Node
  if (!(value instanceof Node)) {
    // Passing an empty array creates a DocumentFragment.
    return api.h(EMPTY_ARR, value);
  }
  return value;
};

/**
 * @typedef {{ _startMark: Text }} Frag
 * @type {(value: Text | Node | DocumentFragment) => (Node | Frag)?}
 */
const frag = (value) => {
  const { childNodes } = value;
  if (!childNodes || value.nodeType !== 11) return;
  if (childNodes.length < 2) return childNodes[0];
  // For a fragment of 2 elements or more add a startMark. This is required for
  // multiple nested conditional computeds that return fragments.

  // It looks recursive here but the next call's fragOrNode is only Text('')
  return { _startMark: /** @type {Text} */ (api.add(value, '', childNodes[0])) };
};

/**
 * Add a string or node before a reference node or at the end.
<<<<<<< HEAD
 * @typedef {(parent: Node, value: Node | string | number, endMark: Node?) => Node | Frag} hAdd
=======
 * @typedef {Node | string | number} Value
 * @typedef {(parent: Node, value: Value | Value[], endMark?: Node) => Node | Frag} hAdd
>>>>>>> 3f078739
 * @type {hAdd}
 */
export const add = (parent, value, endMark) => {
  value = castNode(value);
  const fragOrNode = frag(value) || value;

  // If endMark is `null`, value will be added to the end of the list.
  parent.insertBefore(value, endMark && endMark.parentNode && endMark);
  return fragOrNode;
};<|MERGE_RESOLUTION|>--- conflicted
+++ resolved
@@ -5,7 +5,6 @@
 
 /** @type {(value: *) => Text | Node | DocumentFragment} */
 const castNode = (value) => {
-  // TODO: Number hotpath? In api.h it's converted to a string via `'' + value`
   if (typeof value === 'string') {
     return document.createTextNode(value);
   }
@@ -34,12 +33,8 @@
 
 /**
  * Add a string or node before a reference node or at the end.
-<<<<<<< HEAD
- * @typedef {(parent: Node, value: Node | string | number, endMark: Node?) => Node | Frag} hAdd
-=======
  * @typedef {Node | string | number} Value
- * @typedef {(parent: Node, value: Value | Value[], endMark?: Node) => Node | Frag} hAdd
->>>>>>> 3f078739
+ * @typedef {(parent: Node, value: Value | Value[], endMark: Node?) => Node | Frag} hAdd
  * @type {hAdd}
  */
 export const add = (parent, value, endMark) => {
